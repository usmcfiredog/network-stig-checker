[![Build Status](
https://travis-ci.org/codywd/network-stig-checker.svg?branch=master)](
https://travis-ci.org/codywd/network-stig-checker)

<<<<<<< HEAD
# Lightweight DISA STIG Scanner
A simple and fast Python script to scan configurations for US Government
Security Technical Implementation Guidance (STIG) compliance. The
tool works in an offline mode using an extensible framework of YAML
rulesets for each vulnerability of interest.
=======
# Network Device STIG Scanner 0.0.1
A simple and fast Python script to scan configurations for Defense Information Systems Agency (DISA) Security Technical Implementation Guide (STIG) compliance for network devices (Cisco, Juniper, etc...). The tool works in an offline mode using an extensible framework of YAML rulesets for each vulnerability of interest. The script currently only supports certain Cisco devices, but will be extended to support Juniper, Brocade, and possibly Palo Alto as well.
>>>>>>> 802c2c29

> Contact information:\
> Email:    cody@dostal.co

  * [Todo](#todo)
  * [Supported platforms](#supported-platforms)
  * [Usage](#usage)
  * [Operation](#operation)
  * [Testing](#testing)
  * [FAQ](#faq)

## TODO
See [Primary Project Board](https://github.com/codywd/network-stig-checker/projects/1)

## Supported platforms
Any platform that has a text-based configuration suited for matching by regex can be used. The examples in this repository are all based on Cisco network devices. The support structures are in place for other operating systems as well.

At the time of this writing, Cisco IOS and NXOS configurations are supported. Support is planned for other Cisco devices (such as IOS-XR and ASA), as well as Juniper, Brocade, and possibly Palo Alto firewalls.

## Usage
`usage: stig.py [-h] [-v {0,1,2}] [-f] config_file`

A `config_file` is a relative path to the configuration file to scan,
for example `configs/l3pr.cfg`. These files do not have to be in `git`
but could be if they are being used as golden templates. This argument
is __required.__

The `-v` or `--verbosity` argument determines the output style:
  * `0`: One line per rule showing the vuln ID, description, and result
  * `1`: Verbose output showing all rule info, including pass/fail objects
  * `2`: CSV format, one rule per line, including pass/fail objects

This argument is __optional__ and when unspecified, `0` is assumed. See the
`samples/` folder for example outputs of each style.

The `-f` or `--failonly` argument enables the user to only print failed
(out of compliance) rules. This reduces output and is good for on-demand
testing or automated testing where the pass/NA results are not important.
This a boolean option and does not take additional parameters. This
argument is __optional__ and when unspecified, `false` is assumed. All
test results are printed by default (pass, fail, and NA).

## Operation
Each individual rule or sub-rule goes in its own YAML file. Having many
small files enables simpler searching, editing, adding, and deleting for
the management of the rule set. Note that some rules as written in the STIG
specifications may check multiple things. For example `V18633` lists many
banned tunneling protocols, but it is simpler to break these into separate
sub-rule files as shown below. This way, if there are only a few missing
protocols, the entire rule does not fail, and provides a more targeted
notification for remediation.

```
# V18633a.yml
---
severity: 2
desc: Deny outdated tunneling protocol IPP 42
check:
  text: deny\s+42\s+any\s+any\s+log
  text_cnt: 1
  parent: ^ip\s+access-list\s+extended\s+ACL_EXTERNAL
  when: true
part_of_stig:
  - l3ps
  - l3pr

# V18633b.yml
---
severity: 2
desc: Deny outdated tunneling protocol IPP 93
check:
  text: deny\s+93\s+any\s+any\s+log
  text_cnt: 1
  parent: ^ip\s+access-list\s+extended\s+ACL_EXTERNAL
  when: true
part_of_stig:
  - l3ps
  - l3pr
```

Different operating systems will have different CLI syntax for the same
features, so separate rulesets are needed per OS. In the `rules/` directory,
there is a subdirectory for each OS, such as `ios`, `xr`, `asa`, and `nxos`.
Each configuration file must contain a `!@#type:type_name` directive at
the top of the file to indicate what the OS is.

The components of a rule file are described below:
  * `severity`: The category number of 1, 2, or 3. Documentation only.
  * `desc`: Summarized explanation of the rule; be succinct.
  * `check`: Nested dictionary containing the critical parts of the rule
    * `text`: The regex to search for. Do not quote the string.
    * `text_cnt`: The number of times to search for `text`. Often times this
      is set to 1, but could be greater if the regex is generic and looking
      for many things (e.g. multiple NTP or AAA servers). To test for a
      configuration item being totally absent, use 0 (e.g. ensure that
      `ip directed-broadcast` appears zero times under each interface).
    * `parent`: The regex of the parent under which the `text` regex should
      be searched. For example, searching for ACL entries under an ACL.
      Do not quote the string.
    * `when`: The sibling to `text` that tests for a regex to be present
      before looking for `text`. For example, only check for `no ip proxy-arp`
      under an interface if it has an IP address. Set this to `true` to
      always look for `text`. If `when` is `false` or the regex fails to
      match, the item is marked "N/A" versus "PASS" or "FAIL".
      Do not quote the string.
    * `part_of_stig`: List of strings that indicate when this rule should be
      evaluated. This string must match the directive at the top of each
      configuration file to be included. For example, if a rule is part of
      `l3ps` and `l3pr`, a configuration with __either one__ of these
      directives will include this rule. The directive string
      is `!@#stig:stig_name`. See `configs/` for examples.

## Testing
A GNU Makefile is used for testing this codebase. There are currently
two steps:
  * `lint`: Runs YAML and Python linters, as well as a Python static
    code analyzer to check fo security flaws.
  * `run`: Runs the STIG tool itself with a variety of input files at
    all available verbosities to test proper operation. The default input
    files should have no failures. If any failures do exist, this step fails.
    Failures can be STIG rule failures or catastrophic unhandled exceptions.

## FAQ
__Q__: Does this tool have the logic to traverse complex dependencies?\
__A__: No. It applies the `text` regex for each rule based on its position
in the configuration, either globally or under a `parent` regex. For example,
embedding blacklist items in an object-group and calling the object-group
from an access-list will be counted by this tool unless the user defines
the rules appropriately.

__Q__: Can I add my own rules or change the existing rules?\
__A__: Yes. There is nothing specific about DISA STIGs for this tool, other
than some naming conventions (e.g., vuln ID) and design intent. I have
included several `extra` rules in the `rules/` directory to illustrate
this point. Users are encouraged to update the rules to fit their
specific environment; this is not a static, click-button dogmatic tool.

__Q__: Can configurations be part of more than one STIG?\
__A__: Yes. Use the `!@#stig:stig_name` directive at the top of the file
as many times as necessary. Ensure the corresponding rules have this
string in their `part_of_stig` YAML list.<|MERGE_RESOLUTION|>--- conflicted
+++ resolved
@@ -2,16 +2,8 @@
 https://travis-ci.org/codywd/network-stig-checker.svg?branch=master)](
 https://travis-ci.org/codywd/network-stig-checker)
 
-<<<<<<< HEAD
-# Lightweight DISA STIG Scanner
-A simple and fast Python script to scan configurations for US Government
-Security Technical Implementation Guidance (STIG) compliance. The
-tool works in an offline mode using an extensible framework of YAML
-rulesets for each vulnerability of interest.
-=======
 # Network Device STIG Scanner 0.0.1
 A simple and fast Python script to scan configurations for Defense Information Systems Agency (DISA) Security Technical Implementation Guide (STIG) compliance for network devices (Cisco, Juniper, etc...). The tool works in an offline mode using an extensible framework of YAML rulesets for each vulnerability of interest. The script currently only supports certain Cisco devices, but will be extended to support Juniper, Brocade, and possibly Palo Alto as well.
->>>>>>> 802c2c29
 
 > Contact information:\
 > Email:    cody@dostal.co
